--- conflicted
+++ resolved
@@ -8,15 +8,11 @@
 env:
   # Replace with your GitHub username and repository name
   # e.g., ghcr.io/nahoma123/seatle_info
-<<<<<<< HEAD
-  IMAGE_NAME: ghcr.io/nahoma123/seatle_info
-=======
   IMAGE_NAME: ghcr.io/YOUR_GITHUB_USERNAME/YOUR_REPOSITORY_NAME
   # SERVER_HOST is now defined here for global use if needed,
   # but also explicitly in steps for clarity where used directly by scripts.
   SERVER_HOST_GLOBAL: ${{ secrets.SERVER_HOST }} # Using a different name to avoid conflict if a step redefines
 
->>>>>>> 3fa0c4e2
 jobs:
   build-and-push-image:
     name: Build Docker image and push to GHCR
