--- conflicted
+++ resolved
@@ -8,20 +8,14 @@
 env:
   # Replace with your GitHub username and repository name
   # e.g., ghcr.io/nahoma123/seatle_info
-  IMAGE_NAME: ghcr.io/YOUR_GITHUB_USERNAME/YOUR_REPOSITORY_NAME
-
+  IMAGE_NAME: ghcr.io/nahoma123/seatle_info
 jobs:
   build-and-push-image:
     name: Build Docker image and push to GHCR
     runs-on: ubuntu-latest
-<<<<<<< HEAD
-    environment: SERVER_HOST  # <-- THIS IS THE LINE YOU ARE MISSING
-
-=======
     permissions:
       contents: read
       packages: write # Required to push to GHCR
->>>>>>> b51cf9c0
 
     steps:
       - name: Checkout code
